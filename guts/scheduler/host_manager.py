# Copyright (c) 2015 Aptira Pty Ltd.
# All Rights Reserved.
#
#    Licensed under the Apache License, Version 2.0 (the "License"); you may
#    not use this file except in compliance with the License. You may obtain
#    a copy of the License at
#
#         http://www.apache.org/licenses/LICENSE-2.0
#
#    Unless required by applicable law or agreed to in writing, software
#    distributed under the License is distributed on an "AS IS" BASIS, WITHOUT
#    WARRANTIES OR CONDITIONS OF ANY KIND, either express or implied. See the
#    License for the specific language governing permissions and limitations
#    under the License.

"""
Manage hosts in the current zone.
"""

import collections

from oslo_config import cfg
from oslo_log import log as logging
from oslo_utils import timeutils

from guts import context as guts_context
from guts import db
from guts import exception
from guts import objects
from guts import utils
from guts.i18n import _LI, _LW
from guts.scheduler import filters
from guts.scheduler import weights


host_manager_opts = [
    cfg.ListOpt('scheduler_default_filters',
                default=[
                    'CapacityFilter',
                    'CapabilitiesFilter'
                ],
                help='Which filter class names to use for filtering hosts '
                     'when not specified in the request.'),
    cfg.ListOpt('scheduler_default_weighers',
                default=[
                    'CapacityWeigher'
                ],
                help='Which weigher class names to use for weighing hosts.')
]

CONF = cfg.CONF
CONF.register_opts(host_manager_opts)
CONF.import_opt('scheduler_driver', 'guts.scheduler.manager')

LOG = logging.getLogger(__name__)


class ReadOnlyDict(collections.Mapping):
    """A read-only dict."""
    def __init__(self, source=None):
        if source is not None:
            self.data = dict(source)
        else:
            self.data = {}

    def __getitem__(self, key):
        return self.data[key]

    def __iter__(self):
        return iter(self.data)

    def __len__(self):
        return len(self.data)

    def __repr__(self):
        return '%s(%r)' % (self.__class__.__name__, self.data)


class HostState(object):
    """Mutable and immutable information tracked for a hosts."""

    def __init__(self, host, capabilities=None, service=None):
        self.capabilities = None
        self.service = None
        self.host = host
        self.update_capabilities(capabilities, service)

        self.migration_host_name = None
        self.total_capacity_gb = 0

        self.updated = None

    def update_capabilities(self, capabilities=None, service=None):
        # Read-only capability dicts

        if capabilities is None:
            capabilities = {}
        self.capabilities = ReadOnlyDict(capabilities)
        if service is None:
            service = {}
        self.service = ReadOnlyDict(service)

    def update_from_migration_capability(self, capability, service=None):
        """Update information about a host from its migration_node info.

        'capability' is the status info reported by migration backend, a typical
        capability looks like this:
        """
        self.update_capabilities(capability, service)

        if capability:
            if self.updated and self.updated > capability['timestamp']:
                return

    def update_backend(self, capability):
        self.volume_backend_name = capability.get('volume_backend_name', None)
        self.vendor_name = capability.get('vendor_name', None)
        self.driver_version = capability.get('driver_version', None)
        self.storage_protocol = capability.get('storage_protocol', None)
        self.updated = capability['timestamp']

    def __repr__(self):
        return ("host '%s': free_capacity_gb: %s, pools: %s" %
                (self.host, self.free_capacity_gb, self.pools))


class HostManager(object):
    """Base HostManager class."""

    host_state_cls = HostState

    def __init__(self):
        self.service_states = {}  # { <host>: {<service>: {cap k : v}}}
        self.host_state_map = {}
        self.filter_handler = filters.HostFilterHandler('guts.scheduler.'
                                                        'filters')
        self.filter_classes = self.filter_handler.get_all_classes()
        self.weight_handler = weights.HostWeightHandler('guts.scheduler.'
                                                        'weights')
        self.weight_classes = self.weight_handler.get_all_classes()

        self._no_capabilities_hosts = set()  # Hosts having no capabilities
        self._context = guts_context.get_admin_context()
        self._update_host_state_map(self._context)

    def _choose_host_filters(self, filter_cls_names):
        """Return a list of available filter names.

        This function checks input filter names against a predefined set
        of acceptable filters (all loaded filters).  If input is None,
        it uses CONF.scheduler_default_filters instead.
        """
        if filter_cls_names is None:
            filter_cls_names = CONF.scheduler_default_filters
        if not isinstance(filter_cls_names, (list, tuple)):
            filter_cls_names = [filter_cls_names]
        good_filters = []
        bad_filters = []
        for filter_name in filter_cls_names:
            found_class = False
            for cls in self.filter_classes:
                if cls.__name__ == filter_name:
                    found_class = True
                    good_filters.append(cls)
                    break
            if not found_class:
                bad_filters.append(filter_name)
        if bad_filters:
            raise exception.SchedulerHostFilterNotFound(
                filter_name=", ".join(bad_filters))
        return good_filters

    def _choose_host_weighers(self, weight_cls_names):
        """Return a list of available weigher names.

        This function checks input weigher names against a predefined set
        of acceptable weighers (all loaded weighers).  If input is None,
        it uses CONF.scheduler_default_weighers instead.
        """
        if weight_cls_names is None:
            weight_cls_names = CONF.scheduler_default_weighers
        if not isinstance(weight_cls_names, (list, tuple)):
            weight_cls_names = [weight_cls_names]

        good_weighers = []
        bad_weighers = []
        for weigher_name in weight_cls_names:
            found_class = False
            for cls in self.weight_classes:
                if cls.__name__ == weigher_name:
                    good_weighers.append(cls)
                    found_class = True
                    break
            if not found_class:
                bad_weighers.append(weigher_name)
        if bad_weighers:
            raise exception.SchedulerHostWeigherNotFound(
                weigher_name=", ".join(bad_weighers))
        return good_weighers

    def get_filtered_hosts(self, hosts, filter_properties,
                           filter_class_names=None):
        """Filter hosts and return only ones passing all filters."""
        filter_classes = self._choose_host_filters(filter_class_names)
        return self.filter_handler.get_filtered_objects(filter_classes,
                                                        hosts,
                                                        filter_properties)

    def get_weighed_hosts(self, hosts, weight_properties,
                          weigher_class_names=None):
        """Weigh the hosts."""
        weigher_classes = self._choose_host_weighers(weigher_class_names)
        return self.weight_handler.get_weighed_objects(weigher_classes,
                                                       hosts,
                                                       weight_properties)

    def update_service_capabilities(self, service_name, host, capabilities):
        """Update the per-service capabilities based on this notification."""
        if not (service_name != 'source' or service_name != 'destination'):
            LOG.debug('Ignoring %(service_name)s service update '
                      'from %(host)s',
                      {'service_name': service_name, 'host': host})
            return

        if service_name == 'source':
<<<<<<< HEAD
            #_update_instances_list(capabilities['instances_list'])
            pass
=======
            resources = capabilities['resources']
            # objects.ResourceList.delete_all_by_source(self._context, host)
            for capab in resources.keys():
                if capab not in capabilities['capabilities']:
                    continue
                for resource in resources[capab]:
                    try:
                        objects.Resource.get_by_id_at_source(self._context,
                                                             resource.get('id'))
                    except exception.ResourceNotFound:
                        pass
                    else:
                        continue
                    kwargs = {'type': capab,
                              'source': host,
                              'name': resource.get('name'),
                              'id_at_source': resource.get('id'),
                              'properties': str(resource)}
                    resource_ref = objects.Resource(context=self._context,
                                                    **kwargs)
                    resource_ref.create()
>>>>>>> 93ac557f
            
        # Copy the capabilities, so we don't modify the original dict
        capab_copy = dict(capabilities)
        capab_copy["timestamp"] = timeutils.utcnow()  # Reported time

        self.service_states[host] = capab_copy

        LOG.debug("Received %(service_name)s service update from "
                  "%(host)s: %(cap)s",
                  {'service_name': service_name, 'host': host,
                   'cap': capabilities})

        self._no_capabilities_hosts.discard(host)

    def has_all_capabilities(self):
        return len(self._no_capabilities_hosts) == 0

    def _update_host_state_map(self, context):

        # Get resource usage across the available nodes:
        sources = objects.ServiceList.get_all_by_topic(context,
                                                       CONF.source_topic,
                                                       disabled=False)
        dests = objects.ServiceList.get_all_by_topic(context,
                                                     CONF.destination_topic,
                                                     disabled=False)
        active_hosts = set()
        no_capabilities_hosts = set()
        for service in sources.objects + dests.objects:
            host = service.host
            if not utils.service_is_up(service):
                LOG.warning(_LW("Service is down. (host: %s)"), host)
                continue
            capabilities = self.service_states.get(host, None)
            if capabilities is None:
                no_capabilities_hosts.add(host)
                continue

            host_state = self.host_state_map.get(host)
            if not host_state:
                host_state = self.host_state_cls(host,
                                                 capabilities=capabilities,
                                                 service=
                                                 dict(service))
                self.host_state_map[host] = host_state
            # update capabilities and attributes in host_state
            host_state.update_from_migration_capability(capabilities,
                                                     service=
                                                     dict(service))
            active_hosts.add(host)

        self._no_capabilities_hosts = no_capabilities_hosts

        # remove non-active hosts from host_state_map
        nonactive_hosts = set(self.host_state_map.keys()) - active_hosts
        for host in nonactive_hosts:
            LOG.info(_LI("Removing non-active host: %(host)s from "
                         "scheduler cache."), {'host': host})
            del self.host_state_map[host]

    def get_all_host_states(self, context):
        """Returns a dict of all the hosts the HostManager knows about.

        Each of the consumable resources in HostState are
        populated with capabilities scheduler received from RPC.

        For example:
          {'192.168.1.100': HostState(), ...}
        """

        self._update_host_state_map(context)

        # build a pool_state map and return that map instead of host_state_map
        all_pools = {}
        for host, state in self.host_state_map.items():
            for key in state.pools:
                pool = state.pools[key]
                # use host.pool_name to make sure key is unique
                pool_key = '.'.join([host, pool.pool_name])
                all_pools[pool_key] = pool

        return all_pools.values()<|MERGE_RESOLUTION|>--- conflicted
+++ resolved
@@ -223,10 +223,6 @@
             return
 
         if service_name == 'source':
-<<<<<<< HEAD
-            #_update_instances_list(capabilities['instances_list'])
-            pass
-=======
             resources = capabilities['resources']
             # objects.ResourceList.delete_all_by_source(self._context, host)
             for capab in resources.keys():
@@ -248,7 +244,6 @@
                     resource_ref = objects.Resource(context=self._context,
                                                     **kwargs)
                     resource_ref.create()
->>>>>>> 93ac557f
             
         # Copy the capabilities, so we don't modify the original dict
         capab_copy = dict(capabilities)
